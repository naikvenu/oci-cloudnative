import base64

from locust import HttpUser, task, between
from random import randint, choice
    


class Web(HttpUser):
    wait_time = between(5, 15)
<<<<<<< HEAD
=======

    @staticmethod
    def orderUnAcceptable(cart):
        total = 0
        for item in cart:
            total = total + (item["unitPrice"] * item["quantity"])
        return total > 110
>>>>>>> d2ac78a5

    @staticmethod
    def orderUnAcceptable(cart):
        total = 0
        for item in cart:
            total = total + (item['unitPrice'] * item['quantity'])
        return total > 110


    
    @task
    def load(self):

        # Setup username and password(both are generated)
<<<<<<< HEAD
        username = "user"+str(randint(0,10000))
        password = str(randint(0,1000))
        base64string = base64.encodebytes(bytes(('%s:%s' % (username,password)),'utf-8')).decode().strip()

        # Start by visiting MuShop
        self.client.get("/")

        # Register a user
        self.client.post("/api/register", headers={"Content-Type": "application/json"}, json={"firstName":"User","lastName":"Name","email":"user@example.com","username":username,"password":password})
        
        # login as the newly registered user
        self.client.post("/api/login", headers={"Authorization":"Basic %s" % base64string})
        
        # update  profile with shipping address and payment info
        self.client.post("/api/address", headers={"Content-Type": "application/json"}, json={"number":"000","street":"000 Example St.","city":"City","postcode":"90630","country":"USA"})
        self.client.post("/api/card", headers={"Content-Type": "application/json"}, json={"longNum":"0000000000000000","expires":"0000","ccv":"000"})

        # visit the category page
        self.client.get("/category.html")

        # get products from the catalogue over the catalogue API, choose random one to buy. 
        get products from the catalogue over the catalogue API
        catalogue = self.client.get("/api/catalogue").json()
        category_item = choice(catalogue)
        item_id = category_item["id"]

=======
        username = "user" + str(randint(0, 1000000))
        password = str(randint(0, 10000000))
        base64string = (
            base64.encodebytes(bytes(("%s:%s" % (username, password)), "utf-8"))
            .decode()
            .strip()
        )

        # Start by visiting MuShop
        self.client.get("/")

        # Register a user
        self.client.post(
            "/api/register",
            headers={"Content-Type": "application/json"},
            json={
                "firstName": "User",
                "lastName": "Name",
                "email": "user@example.com",
                "username": username,
                "password": password,
            },
        )

        # login as the newly registered user
        self.client.post(
            "/api/login", headers={"Authorization": "Basic %s" % base64string}
        )

        # update  profile with shipping address and payment info
        self.client.post(
            "/api/address",
            headers={"Content-Type": "application/json"},
            json={
                "number": "000",
                "street": "000 Example St.",
                "city": "City",
                "postcode": "90630",
                "country": "USA",
            },
        )
        self.client.post(
            "/api/card",
            headers={"Content-Type": "application/json"},
            json={"longNum": "0000000000000000", "expires": "0000", "ccv": "000"},
        )

        # visit the category page
        self.client.get("/category.html")

        # get products from the catalogue over the catalogue API, choose random one to buy.
        catalogue = self.client.get("/api/catalogue").json()
        category_item = choice(catalogue)
        item_id = category_item["id"]

>>>>>>> d2ac78a5
        # Visit product page for the chosen product
        self.client.get("/product.html?id={}".format(item_id))

        # add item to cart
        self.client.post("/api/cart", json={"id": item_id, "quantity": 1})
<<<<<<< HEAD

        # Get info cor checkout
        cart = self.client.get("/api/cart").json()
        address = self.client.get("/api/address").json()
        card = self.client.get("/api/card").json()

        # Checkout the cart as as order. An order where payment was declined is considered a success.
        with self.client.post("/api/orders", headers={"Content-Type": "application/json"},catch_response=True) as response:
            if response.status_code < 400 or (response.status_code == 406 and self.orderUnAcceptable(cart)):
                response.success()

        order = self.client.get("/api/orders").json()

        # print("Cart : ", cart)
        # print("Address : ", address)
        # print("Card : ", card)
        # print("Order : ", order)
        # self.client.post("/orders")
        self.client.get('/api/logout')
        #print ("Creds : "+username+":"+password)
=======

        # visit the cart page
        self.client.get("/cart.html")

        # Get info for checkout
        cart = self.client.get("/api/cart").json()
        address = self.client.get("/api/address").json()
        card = self.client.get("/api/card").json()

        # Checkout the cart as as order. An order where payment was declined is considered a success.
        with self.client.post(
            "/api/orders",
            headers={"Content-Type": "application/json"},
            catch_response=True,
        ) as response:

            if response.status_code < 400 or (
                response.status_code == 406 and self.orderUnAcceptable(cart)
            ):
                response.success()

        # get orders
        order = self.client.get("/api/orders").json()

        # visit the cart page
        self.client.get("/orders.html")

        # Logout
        self.client.get("/api/logout")
>>>>>>> d2ac78a5
<|MERGE_RESOLUTION|>--- conflicted
+++ resolved
@@ -2,13 +2,10 @@
 
 from locust import HttpUser, task, between
 from random import randint, choice
-    
 
 
 class Web(HttpUser):
     wait_time = between(5, 15)
-<<<<<<< HEAD
-=======
 
     @staticmethod
     def orderUnAcceptable(cart):
@@ -16,49 +13,11 @@
         for item in cart:
             total = total + (item["unitPrice"] * item["quantity"])
         return total > 110
->>>>>>> d2ac78a5
 
-    @staticmethod
-    def orderUnAcceptable(cart):
-        total = 0
-        for item in cart:
-            total = total + (item['unitPrice'] * item['quantity'])
-        return total > 110
-
-
-    
     @task
     def load(self):
 
         # Setup username and password(both are generated)
-<<<<<<< HEAD
-        username = "user"+str(randint(0,10000))
-        password = str(randint(0,1000))
-        base64string = base64.encodebytes(bytes(('%s:%s' % (username,password)),'utf-8')).decode().strip()
-
-        # Start by visiting MuShop
-        self.client.get("/")
-
-        # Register a user
-        self.client.post("/api/register", headers={"Content-Type": "application/json"}, json={"firstName":"User","lastName":"Name","email":"user@example.com","username":username,"password":password})
-        
-        # login as the newly registered user
-        self.client.post("/api/login", headers={"Authorization":"Basic %s" % base64string})
-        
-        # update  profile with shipping address and payment info
-        self.client.post("/api/address", headers={"Content-Type": "application/json"}, json={"number":"000","street":"000 Example St.","city":"City","postcode":"90630","country":"USA"})
-        self.client.post("/api/card", headers={"Content-Type": "application/json"}, json={"longNum":"0000000000000000","expires":"0000","ccv":"000"})
-
-        # visit the category page
-        self.client.get("/category.html")
-
-        # get products from the catalogue over the catalogue API, choose random one to buy. 
-        get products from the catalogue over the catalogue API
-        catalogue = self.client.get("/api/catalogue").json()
-        category_item = choice(catalogue)
-        item_id = category_item["id"]
-
-=======
         username = "user" + str(randint(0, 1000000))
         password = str(randint(0, 10000000))
         base64string = (
@@ -114,34 +73,11 @@
         category_item = choice(catalogue)
         item_id = category_item["id"]
 
->>>>>>> d2ac78a5
         # Visit product page for the chosen product
         self.client.get("/product.html?id={}".format(item_id))
 
         # add item to cart
         self.client.post("/api/cart", json={"id": item_id, "quantity": 1})
-<<<<<<< HEAD
-
-        # Get info cor checkout
-        cart = self.client.get("/api/cart").json()
-        address = self.client.get("/api/address").json()
-        card = self.client.get("/api/card").json()
-
-        # Checkout the cart as as order. An order where payment was declined is considered a success.
-        with self.client.post("/api/orders", headers={"Content-Type": "application/json"},catch_response=True) as response:
-            if response.status_code < 400 or (response.status_code == 406 and self.orderUnAcceptable(cart)):
-                response.success()
-
-        order = self.client.get("/api/orders").json()
-
-        # print("Cart : ", cart)
-        # print("Address : ", address)
-        # print("Card : ", card)
-        # print("Order : ", order)
-        # self.client.post("/orders")
-        self.client.get('/api/logout')
-        #print ("Creds : "+username+":"+password)
-=======
 
         # visit the cart page
         self.client.get("/cart.html")
@@ -171,4 +107,3 @@
 
         # Logout
         self.client.get("/api/logout")
->>>>>>> d2ac78a5
