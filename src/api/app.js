--- conflicted
+++ resolved
@@ -2,26 +2,6 @@
  * Copyright © 2019, Oracle and/or its affiliates. All rights reserved.
  * The Universal Permissive License (UPL), Version 1.0
  */
-<<<<<<< HEAD
-var express = require("express")
-  , morgan = require("morgan")
-  , bodyParser = require("body-parser")
-  , cookieParser = require("cookie-parser")
-  , session = require("express-session")
-  , Config = require("./config")
-  , helpers = require("./helpers")
-  , mock = require("./api/mock")
-  , cart = require("./api/cart")
-  , catalogue = require("./api/catalogue")
-  , config = require("./api/config")
-  , events = require("./api/events")
-  , orders = require("./api/orders")
-  , user = require("./api/user")
-  , metrics = require("./api/metrics")
-  , health = require("./api/health")
-  , newsletter = require("./api/newsletter")
-  , app = express();
-=======
 var express = require('express'),
     morgan = require('morgan'),
     bodyParser = require('body-parser'),
@@ -33,13 +13,13 @@
     cart = require('./api/cart'),
     catalogue = require('./api/catalogue'),
     config = require('./api/config'),
+    events = require("./api/events"),
     orders = require('./api/orders'),
     user = require('./api/user'),
     metrics = require('./api/metrics'),
     health = require('./api/health'),
     newsletter = require('./api/newsletter'),
     app = express();
->>>>>>> cf9d9877
 
 app.use(helpers.rewriteSlash);
 app.use(metrics);
