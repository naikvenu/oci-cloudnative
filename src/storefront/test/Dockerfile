FROM node:14-alpine
EXPOSE 3000

RUN apk update && apk add --no-cache \
    autoconf \
    automake \
    bash \
    g++ \
    libtool \
    libc6-compat \
    libjpeg-turbo-dev \
    libpng-dev \
    make \
    nasm

RUN npm install -g gulp
# RUN npm install -g puppeteer

# install dependencies
<<<<<<< HEAD
COPY package.json /tmp/
RUN cd /tmp && npm install --include=dev
=======
COPY package*.json /tmp/
RUN cd /tmp && npm install
>>>>>>> 11363446
RUN mkdir -p /usr/src/app && cp -a /tmp/node_modules /usr/src/app/

ENV NODE_ENV "development"

WORKDIR /usr/src/app<|MERGE_RESOLUTION|>--- conflicted
+++ resolved
@@ -17,13 +17,8 @@
 # RUN npm install -g puppeteer
 
 # install dependencies
-<<<<<<< HEAD
-COPY package.json /tmp/
+COPY package*.json /tmp/
 RUN cd /tmp && npm install --include=dev
-=======
-COPY package*.json /tmp/
-RUN cd /tmp && npm install
->>>>>>> 11363446
 RUN mkdir -p /usr/src/app && cp -a /tmp/node_modules /usr/src/app/
 
 ENV NODE_ENV "development"
