--- conflicted
+++ resolved
@@ -48,13 +48,9 @@
         - OADB_PW=default_Password1
         - OADB_SERVICE=mcatalogue_tp
   carts:
-<<<<<<< HEAD
     image: phx.ocir.io/intvravipati/mushop/carts:0.0.4
-=======
-    image: phx.ocir.io/intvravipati/mushop/carts:0.0.3
     ports:
      - 8086:80
->>>>>>> 5e858ca9
     hostname: carts
     restart: always
     cap_drop:
