--- conflicted
+++ resolved
@@ -132,11 +132,7 @@
 
   # OCI Orders service
   orders:
-<<<<<<< HEAD
-    image: mushop-orders:local
-=======
     image: iad.ocir.io/oracle/ateam/mushop-orders:2.1.3
->>>>>>> 5099eaca
     ports:
       - 8085:80
     hostname: orders
