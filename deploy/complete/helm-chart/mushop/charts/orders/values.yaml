--- conflicted
+++ resolved
@@ -1,13 +1,8 @@
 replicaCount: 1
 
 image:
-<<<<<<< HEAD
-  repository: mushop-orders
-  tag: local
-=======
   repository: iad.ocir.io/oracle/ateam/mushop-orders
   tag: 2.1.3
->>>>>>> 5099eaca
   pullPolicy: IfNotPresent
 
 dbtools:
