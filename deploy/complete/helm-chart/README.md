# MuShop Helm Chart

The Helm charts here can be used to install all components of MuShop to the Kubernetes cluster.
For practical purposes, multiple charts are used to separate installation into the following steps:

1. [`setup`](#setup) Installs _optional_ chart dependencies on the cluster
1. [`provision`](#provision) Provisions OCI resources integrated with Service Broker _(optional)_
1. [`mushop`](#installation) Deploys the MuShop application runtime
<<<<<<< HEAD
=======

You can install the latest Helm from [here](https://github.com/helm/helm/releases).
>>>>>>> f05f9996

## Setup

The `setup` chart includes several recommended installations on the cluster. These
installations represent common 3rd party services, which integrate with
Oracle Cloud Infrastructure or enable certain features within the application.

1. `cd deploy/helm-chart`
1. Update chart dependencies:

    ```text
    helm dependency update ./setup
    ```

    > This is necessary because chart binaries are not included inside the source code

1. Install `setup` chart:

    ```bash
    kubectl create ns mushop-setup
    helm install mushop-setup setup
    ```

    If using Helm v2:

    ```text
    helm install setup --name mushop-setup --namespace mushop-setup
    ```

    > **NOTE:** It is possible that certain services may conflict with pre-existing installs. If so, try setting `--set <chart>.enabled=false` for any conflicting charts.

> Example setting with alternate LoadBalancer port:

```text
helm install setup --set nginx-ingress.controller.service.ports.http=8000
```

The installed dependencies are listed below. Note that any can be disabled as needed.

| Chart                                                                                                      | Purpose                                | Option                   |
| ---------------------------------------------------------------------------------------------------------- | -------------------------------------- | ------------------------ |
| [Prometheus](https://github.com/helm/charts/blob/master/stable/prometheus/README.md)                       | Service metrics aggregation            | `prometheus.enabled`     |
| [Grafana](https://github.com/helm/charts/blob/master/stable/grafana/README.md)                             | Infra/Service visualization dashboards | `grafana.enabled`        |
| [Metrics Server](https://github.com/helm/charts/blob/master/stable/metrics-server/README.md)               | Support for Horizontal Pod Autoscaling | `metrics-server.enabled` |
| [Service Catalog](https://github.com/kubernetes-sigs/service-catalog/blob/master/charts/catalog/README.md) | Interface for Oracle Service Broker    | `catalog.enabled`        |
| [Nginx Ingress](https://github.com/helm/charts/blob/master/stable/nginx-ingress/README.md)                 | Load Balancer ingress control          | `nginx-ingress.enabled`  |

## Provision

The `provision` chart is an application of the open-source [OCI Service Broker](https://github.com/oracle/oci-service-broker)
for _provisioning_ Oracle Cloud Infrastructure services. This implementation utilizes [Open Service Broker](https://github.com/openservicebrokerapi/servicebroker/blob/v2.14/spec.md) in Oracle Container Engine for Kubernetes or in other Kubernetes clusters.

See [./provision/README.md](./provision/README.md) for complete usage details.

## Installation

### QuickStart

For an installation without connecting Oracle Cloud Infrastructure services, use the following:

```bash
helm install --set global.mock.service=all mymushop setup
```

If using Helm v2:

```bash
helm install mushop --name mymushop \
    --set global.mock.service=all
```

### Prerequisites

Deploying the full application requires cloud backing services from Oracle Cloud Infrastructure. These services are configured using kubernetes secrets.

Secrets are defined in the `/secrets` folders for each of the following:

1. . [./mushop/secrets](./secrets/README.md)
1. Carts [./mushop/charts/carts/secrets](./mushop/charts/carts/secrets/README.md)
1. Catalogue [./mushop/charts/catalogue/secrets](./mushop/charts/catalogue/secrets/README.md)
1. Orders [./mushop/charts/orders/secrets](./mushop/charts/orders/secrets/README.md)
1. Users [./mushop/charts/user/secrets](./mushop/charts/user/secrets/README.md)

> Example folders with secrets in place. This shows a single DB Wallet used

```text
mushop/
├── charts
│   ├── carts
│   │   └── secrets
│   │       └── Wallet_mymushopdb
│   ├── catalogue
│   │   └── secrets
│   │       └── Wallet_mymushopdb
│   ├── orders
│   │   └── secrets
│   │       └── Wallet_mymushopdb
│   └── user
│       └── secrets
│   │       └── Wallet_mymushopdb
└── secrets
    └── oci_streams_api_key.pem
```

### Dev installation

The default chart installation creates an Ingress resource for development (i.e. simple Ingress, without the DNS and need for Prod/Staging secrets).

Before installing the chart, ensure all [prerequistes](#prerequisites) are met.

To install the chart, make a copy of the `values.yaml` file, fill in the missing values (e.g. secrets) and then run:

```bash
helm install -f myvalues.yaml mymushop mushop
```

If using Helm v2:

```bash
helm install mushop --name mymushop -f myvalues.yaml
```

If you want to troubleshoot the chart, add the `--dry-run` and `--debug` flags and re-run the command again. For example:

```bash
helm install -f myvalues.yaml mymushop mushop --dry-run --debug
```

If using Helm v2:

```bash
helm install mushop --dry-run --debug --name mymushop -f myvalues.yaml
```

### Installing HPA for components

Optionally, you can enable HPA for components by setting the `hpa.enabled` property to `true`. For example: `api.hpa.enabled=true`, and then pass it to the install command:

```bash
helm install  -f myvalues.yaml --set api.hpa.enabled=true mymushop mushop --dry-run --debug
```

If using Helm v2:

```bash
helm install --dry-run --debug mushop --name mymushop -f myvalues.yaml \
    --set api.hpa.enabled=true
```

## Prod/Test Installation

### Installing cert-manager

You only need to run this if you are installing Mushop on a new cluster _and_ you want to use SSL. You need to install the CRDs first, before running Helm for cert-manager:

```text
kubectl apply \
    -f https://raw.githubusercontent.com/jetstack/cert-manager/release-0.10/deploy/manifests/00-crds.yaml
```

Create the `cert-manager` namespace and label it to disable validation:

```text
kubectl create ns cert-manager
kubectl label namespace cert-manager certmanager.k8s.io/disable-validation="true"
```

Add the JetStack Helm repo:

```text
helm repo add jetstack https://charts.jetstack.io
```

Install the `cert-manager` Helm chart:

```bash
kubectl create ns cert-manager
helm install cert-manager jetstack/cert-manager
```

If using Helm v2:

```text
helm install --name cert-manager --namespace cert-manager jetstack/cert-manager
```

### Installing Mushop

For prod/test installation, you can use the `values-prod.yaml` or `values-test.yaml` and call Helm install and pass in the values file:

```bash
helm install -f /mushop/values-prod.yaml mymushop mushop --dry-run --debug
```

If using Helm v2:

```bash
helm install --dry-run --debug mushop -f /mushop/values-prod.yaml --name mymushop
```

## Creating all/individual YAML files

If you don't want to deploy the charts, you can also render the template and get all YAML files by running the `template` command, providing an output directory and the values file to use.

```bash
helm template -f <VALUES_FILE> mymushop mushop --output-dir <SOME_DIR>
```

If using Helm v2:

```bash
helm template mushop --output-dir <SOME_DIR> -f <VALUES_FILE> --name mymushop
```<|MERGE_RESOLUTION|>--- conflicted
+++ resolved
@@ -6,11 +6,6 @@
 1. [`setup`](#setup) Installs _optional_ chart dependencies on the cluster
 1. [`provision`](#provision) Provisions OCI resources integrated with Service Broker _(optional)_
 1. [`mushop`](#installation) Deploys the MuShop application runtime
-<<<<<<< HEAD
-=======
-
-You can install the latest Helm from [here](https://github.com/helm/helm/releases).
->>>>>>> f05f9996
 
 ## Setup
 
